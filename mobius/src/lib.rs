pub mod address;
pub mod algorithms;
pub mod cline_arc;
mod complex;
pub mod complex_error;
pub mod float_error;
pub mod geometry;
pub mod interpolation;
pub mod isogonal;
pub mod isogonal_recipes;
mod mobius;
pub mod motifs;
mod nearly;
<<<<<<< HEAD
pub mod orthogonal_arcs;
pub mod quantize;
pub mod quantized_hash;
=======
>>>>>>> f158a59e
mod recipes;
pub mod rendering;
pub mod svg_plot;
pub mod transformable;
pub mod unit_complex;

pub mod hyperbolic_tilings;

pub use complex::Complex;
pub use mobius::Mobius;
pub use recipes::*;<|MERGE_RESOLUTION|>--- conflicted
+++ resolved
@@ -11,12 +11,8 @@
 mod mobius;
 pub mod motifs;
 mod nearly;
-<<<<<<< HEAD
-pub mod orthogonal_arcs;
 pub mod quantize;
 pub mod quantized_hash;
-=======
->>>>>>> f158a59e
 mod recipes;
 pub mod rendering;
 pub mod svg_plot;
