--- conflicted
+++ resolved
@@ -11,12 +11,9 @@
 mod mobius;
 pub mod motifs;
 mod nearly;
-<<<<<<< HEAD
 pub mod polygon;
-=======
 pub mod quantize;
 pub mod quantized_hash;
->>>>>>> 4615b537
 mod recipes;
 pub mod rendering;
 pub mod svg_plot;
